--- conflicted
+++ resolved
@@ -394,13 +394,6 @@
 
 
         if self.args.advantages_per_action:
-<<<<<<< HEAD
-            # action_loss = -advantages.view(-1).unsqueeze(-1) * log_prob
-            action_loss = -advantages.view(-1) * log_prob[:, 0]
-            action_loss *= alive_masks
-            comm_loss = -advantages.view(-1) * log_prob[:, 1]
-            comm_loss *= alive_masks
-=======
             if self.args.objective == "unlearn":
                 action_loss = -advantages.contiguous().view(-1) * log_prob[:, 0]
                 action_loss *= alive_masks
@@ -413,15 +406,12 @@
                 comm_loss *= alive_masks
             else:
                 raise NotImplementedError("Advantages per action not implemented for other objectives")
->>>>>>> c86cdc80
         else:
             action_loss = -advantages.view(-1) * log_prob.squeeze()
             action_loss *= alive_masks
 
         action_loss = action_loss.sum()
         stat['action_loss'] = action_loss.item()
-        comm_loss = comm_loss.sum()
-        stat['comm_loss'] = comm_loss.item()
 
         if self.args.objective in ["advantage_baseline", "unlearn"]:
             comm_loss = comm_loss.mean()
@@ -445,10 +435,6 @@
 
         map_loss = (map_loss_m0 ) # Feb setting  +n+1+9   +ng +ng     /(n+1)**2     /((n+1)*(2))  /n
         stat['map_loss'] = (map_loss).item()
-<<<<<<< HEAD
-        #loss = action_loss + self.args.value_coeff * (value_loss) + self.args.value_coeff/self.args.nagents * (value_loss_g) + 0.5*map_loss #/n
-        loss = action_loss + comm_loss + self.args.value_coeff * (value_loss) + self.args.value_coeff/self.args.nagents * (value_loss_g) + 0.5*map_loss #/n
-=======
         
         if self.args.objective == "original":
             loss = action_loss + self.args.value_coeff * (value_loss) + self.args.value_coeff/self.args.nagents * (value_loss_g) + 0.5*map_loss #/n
@@ -458,7 +444,6 @@
             loss = action_loss + comm_loss + self.args.value_coeff * (value_loss) + self.args.value_coeff/self.args.nagents * (value_loss_g) + 0.5*map_loss #/n
         else:
             raise RuntimeError("Supported objectives are 'original', 'unlearn' and 'advantage_baseline', should be passed via --objective")
->>>>>>> c86cdc80
 
 
         if not self.args.continuous:
@@ -473,11 +458,6 @@
 
         stat['loss'] = loss.item()
         loss.backward()
-<<<<<<< HEAD
-        # (-loss).backward()
-        # (action_loss - comm_loss + self.args.value_coeff * (value_loss)).backward()
-=======
->>>>>>> c86cdc80
 
         print("SUCCESS")
         exit()
