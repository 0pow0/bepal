--- conflicted
+++ resolved
@@ -9,11 +9,7 @@
 from action_utils import *
 
 Transition = namedtuple('Transition', ('state', 'action', 'action_out', 'value', 'value_global', 'episode_mask', 'episode_mini_mask', 'next_state',
-<<<<<<< HEAD
-                                       'reward', 'misc', 'node_ground_truthg', 'location', 'node_decoded', 'gt_info', 'cnn_decoded'))#'l0','l1','l2''maploss' 'grid_maploss',
-=======
-                                       'reward', 'misc', 'node_ground_truthg', 'edge_ground_truthg', 'location', 'node_decoded', 'edge_decoded', 'wocomm_value', 'next_wocomm_value'))#'l0','l1','l2''maploss' 'grid_maploss',
->>>>>>> 2307bdc8
+                                       'reward', 'misc', 'node_ground_truthg', 'location', 'node_decoded', 'gt_info', 'cnn_decoded', 'wocomm_value', 'next_wocomm_value'))#'l0','l1','l2''maploss' 'grid_maploss',
 
 '''
 Dyanamic Graph version trainer
@@ -51,8 +47,6 @@
         self.scheduler = optim.lr_scheduler.StepLR(self.optimizer, step_size=40000, gamma=1)
         #self.device = torch.device('cpu') #'cuda:0' if torch.cuda.is_available else
 
-<<<<<<< HEAD
-=======
         # add unlearned value baseline for w/o communication scenario
         self.wocomm_baseline = wocomm_baseline
 
@@ -67,7 +61,6 @@
                     gt[i][j][1] = decode[i][j][1]
         return gt
 
->>>>>>> 2307bdc8
     
     def ground_truth_gen(self, env):
         nodes_org = np.concatenate((env.predator_loc, env.prey_loc), axis=0) / (self.args.dim -1 ) #,env.grid_loc
@@ -175,8 +168,7 @@
                     stat['enemy_comm']  = stat.get('enemy_comm', 0)  + info['comm_action'][self.args.nfriendly:]
 
             # next state value w/o comm
-            next_node, next_adj = self.state2graph(self.env.env)
-            next_x = [next_node, next_adj, prev_hid]
+            next_x = [next_state, prev_hid]
             next_wocomm_value = None
             if self.args.objective == "advantage_baseline" and self.wocomm_baseline != None:
                 next_wocomm_value = self.wocomm_baseline(next_x, info)[1]
@@ -208,12 +200,8 @@
                 self.env.display()
 
 
-<<<<<<< HEAD
-            trans = Transition(state, action, action_out, value, value_global, episode_mask, episode_mini_mask, next_state, reward, misc, node_ground_truthg,  location, node_decoded, gt_info, cnn_decoded)
-=======
-            trans = Transition(state, action, action_out, value, value_global, episode_mask, episode_mini_mask, next_state, reward, misc, node_ground_truthg, edge_ground_truthg, location, node_decoded, edge_decoded,
+            trans = Transition(state, action, action_out, value, value_global, episode_mask, episode_mini_mask, next_state, reward, misc, node_ground_truthg,  location, node_decoded, gt_info, cnn_decoded,
                                wocomm_value, next_wocomm_value)
->>>>>>> 2307bdc8
             # trans = Transition(state, action, action_out, value, episode_mask, episode_mini_mask, next_state, reward, misc, maploss) grid_maploss,
 
             episode.append(trans)
@@ -346,12 +334,8 @@
             action_means, action_log_stds, action_stds = action_out
             log_prob = normal_log_density(actions, action_means, action_log_stds, action_stds)
         else:
-<<<<<<< HEAD
-            log_p_a = [action_out[i].view(-1, num_actions[i]) for i in range(dim_actions)] # [(B * N, A), (B * N, C)] A: aciton space, C: communication space
-=======
-            log_p_a = [action_out[i].view(-1, num_actions[i]) for i in range(dim_actions)] # [(B * N, A), (B * A, C)] A: aciton space, C: communication space
->>>>>>> 2307bdc8
-            actions = actions.contiguous().view(-1, dim_actions) # (B * N, 2)
+            log_p_a = [action_out[i].view(-1, num_actions[i]) for i in range(dim_actions)] # [(B * N, A), (B * A, C)] A: aciton space, C: communication space # [(B * N, A), (B * N, C)] A: aciton space, C: communication space
+            actions = actions.contiguous().view(-1, dim_actions) # (B * N, 2) # (B * N, 2)
 
             if self.args.advantages_per_action:
                 log_prob = multinomials_log_densities(actions, log_p_a)
@@ -360,12 +344,6 @@
 
 
         if self.args.advantages_per_action:
-<<<<<<< HEAD
-            action_loss = -advantages.contiguous().view(-1) * log_prob[:, 0]
-            action_loss *= alive_masks
-            comm_loss = -advantages.contiguous().view(-1) * log_prob[:, 1]
-            comm_loss *= alive_masks
-=======
             if self.args.objective == "unlearn":
                 action_loss = -advantages.contiguous().view(-1) * log_prob[:, 0]
                 action_loss *= alive_masks
@@ -378,21 +356,15 @@
                 comm_loss *= alive_masks
             else:
                 raise NotImplementedError("Advantages per action not implemented for other objectives")
->>>>>>> 2307bdc8
         else:
             action_loss = -advantages.view(-1) * log_prob.squeeze()
             action_loss *= alive_masks
 
         action_loss = action_loss.sum()
         stat['action_loss'] = action_loss.item()
-<<<<<<< HEAD
-        if self.args.advantages_per_action:
-            comm_loss = comm_loss.sum()
-=======
 
         if self.args.objective in ["advantage_baseline", "unlearn"]:
             comm_loss = comm_loss.mean()
->>>>>>> 2307bdc8
             stat['comm_loss'] = comm_loss.item()
 
         # value loss term
@@ -413,12 +385,6 @@
 
         map_loss = (map_loss_m0 ) # Feb setting  +n+1+9   +ng +ng     /(n+1)**2     /((n+1)*(2))  /n
         stat['map_loss'] = (map_loss).item()
-<<<<<<< HEAD
-        if self.args.advantages_per_action:
-            loss = action_loss + comm_loss + self.args.value_coeff * (value_loss) + self.args.value_coeff/self.args.nagents * (value_loss_g) + 0.5*map_loss #/n
-        else:
-            loss = action_loss + self.args.value_coeff * (value_loss) + self.args.value_coeff/self.args.nagents * (value_loss_g) + 0.5*map_loss #/n
-=======
         
         if self.args.objective == "original":
             loss = action_loss + self.args.value_coeff * (value_loss) + self.args.value_coeff/self.args.nagents * (value_loss_g) + 0.5*map_loss #/n
@@ -428,7 +394,6 @@
             loss = action_loss + comm_loss + self.args.value_coeff * (value_loss) + self.args.value_coeff/self.args.nagents * (value_loss_g) + 0.5*map_loss #/n
         else:
             raise RuntimeError("Supported objectives are 'original', 'unlearn' and 'advantage_baseline', should be passed via --objective")
->>>>>>> 2307bdc8
 
 
         if not self.args.continuous:
@@ -442,16 +407,8 @@
 
 
         stat['loss'] = loss.item()
-<<<<<<< HEAD
-        # loss.backward()
-        # (-loss).backward()
-        (action_loss - comm_loss + self.args.value_coeff * (value_loss)).backward()
-=======
         loss.backward()
->>>>>>> 2307bdc8
-
-        print("SUCCESS")
-        exit()
+
         return stat
 
     def run_batch(self, epoch):
